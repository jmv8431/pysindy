--- conflicted
+++ resolved
@@ -2,15 +2,6 @@
 
 from .base import BaseDifferentiation
 
-<<<<<<< HEAD
-# Z.N. implemented differentiation over arbitrary shapes to significantly
-# improve runtime for PDEs.
-# The PDE_Library already handles reshaping the feature library to be
-# 2-dimensional for compatibility with sklearn instead.
-# Adding different stencils and higher order derivatives would be easy!
-
-=======
->>>>>>> 91b867ff
 
 class FiniteDifference(BaseDifferentiation):
     """Finite difference derivatives.
@@ -100,11 +91,7 @@
 
         x_dot = np.full_like(x, fill_value=np.nan)
         s0 = [slice(dim) for dim in x.shape]
-<<<<<<< HEAD
-        s0[self.axis] = slice(None, -1, None)
-=======
         s0[self.axis] = slice(0, -1, None)
->>>>>>> 91b867ff
         sm1 = [slice(dim) for dim in x.shape]
         sm1[self.axis] = slice(-1, None, None)
         sm2 = [slice(dim) for dim in x.shape]
@@ -122,18 +109,11 @@
 
         # Variable timestep
         else:
-<<<<<<< HEAD
-            t_diff = np.diff(t)
-            x_dot[tuple(s0)] = (np.roll(x, -1, axis=self.axis) - x)[tuple(s0)] / t_diff[
-                :, None
-            ]
-=======
             dims = np.ones(x.ndim, dtype=int)
             dims[self.axis] = x.shape[self.axis] - 1
             t_diff = np.reshape(t[1:] - t[:-1], dims)
 
             x_dot[tuple(s0)] = (np.roll(x, -1, axis=self.axis) - x)[tuple(s0)] / t_diff
->>>>>>> 91b867ff
             if not self.drop_endpoints:
                 x_dot[tuple(sm1)] = (
                     3 * x[tuple(sm1)] / 2 - 2 * x[tuple(sm2)] + x[tuple(sm3)] / 2
